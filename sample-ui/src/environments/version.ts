--- conflicted
+++ resolved
@@ -2,17 +2,6 @@
 /* tslint:disable */
 export const VERSION = {
     "dirty": true,
-<<<<<<< HEAD
-    "raw": "b3cb7fe-dirty",
-    "hash": "b3cb7fe",
-    "distance": null,
-    "tag": null,
-    "semver": null,
-    "suffix": "b3cb7fe-dirty",
-    "semverString": null,
-    "version": "0.1.3",
-    "time": "2019-07-14T17:23:21.291Z"
-=======
     "raw": "ba1bbaf-dirty",
     "hash": "ba1bbaf",
     "distance": null,
@@ -22,6 +11,5 @@
     "semverString": null,
     "version": "0.1.3",
     "time": "2019-07-19T21:15:24.733Z"
->>>>>>> f5dcc2d0
 };
 /* tslint:enable */