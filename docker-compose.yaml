version: '2'

services:

  appfabric-service:
    image: appfabric-service.artifactory.eng.vmware.com/appfabric-service
    container_name: appfabric-service
    hostname: appfabric-service
    ports:
      - "8090:8090"
    networks:
      - fabric

  appfabric-ui:
    image: appfabric-service.artifactory.eng.vmware.com/appfabric-ui
    hostname: appfabric-ui
<<<<<<< HEAD
    build: sample-ui
=======
>>>>>>> db0182e5
    ports:
      - "80:80"
    networks:
      - fabric
    depends_on:
      - appfabric-service 

networks:
  fabric:
    driver: bridge<|MERGE_RESOLUTION|>--- conflicted
+++ resolved
@@ -14,10 +14,6 @@
   appfabric-ui:
     image: appfabric-service.artifactory.eng.vmware.com/appfabric-ui
     hostname: appfabric-ui
-<<<<<<< HEAD
-    build: sample-ui
-=======
->>>>>>> db0182e5
     ports:
       - "80:80"
     networks:
